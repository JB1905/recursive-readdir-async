{
  "name": "recursive-readdir-async",
  "version": "1.0.3",
  "description": "Module to recursive read directory async (non blocking). Must be used with Promises. Configurable, extended filtering. etc.",
  "main": "module.min.js",
  "scripts": {
    "test": "nyc mocha",
    "coverage": "nyc --reporter=lcov --reporter=text-lcov npm test",
<<<<<<< HEAD
    "build": "uglifyjs --compress --mangle reserved=[file,path,options,progress] --comments -- module.js > module.min.js"
=======
    "build": "uglifyjs --compress --mangle -- module.js > module.min.js"
>>>>>>> 8abd4c63
  },
  "engines": {
    "node": ">=7.6"
  },
  "keywords": [
    "recursive",
    "readdir",
    "directory",
    "files",
    "listing",
    "async",
    "await",
    "promise",
    "callback",
    "list",
    "tree",
    "dir",
    "ls"
  ],
  "author": "ricard.figuls",
  "bugs": {
    "url": "https://github.com/m0rtadelo/recursive-readdir-async/issues"
  },
  "homepage": "https://github.com/m0rtadelo/recursive-readdir-async",
  "repository": {
    "type": "git",
    "url": "https://github.com/m0rtadelo/recursive-readdir-async.git"
  },
  "license": "MIT",
  "devDependencies": {
    "fs-extra": "^7.0.0",
    "mocha": "^5.2.0",
    "nyc": "^12.0.2",
    "uglify-es": "^3.3.10"
  }
}<|MERGE_RESOLUTION|>--- conflicted
+++ resolved
@@ -6,11 +6,7 @@
   "scripts": {
     "test": "nyc mocha",
     "coverage": "nyc --reporter=lcov --reporter=text-lcov npm test",
-<<<<<<< HEAD
     "build": "uglifyjs --compress --mangle reserved=[file,path,options,progress] --comments -- module.js > module.min.js"
-=======
-    "build": "uglifyjs --compress --mangle -- module.js > module.min.js"
->>>>>>> 8abd4c63
   },
   "engines": {
     "node": ">=7.6"
