/**
 * project: recursive-readdir-async
 * author: m0rtadelo (ricard.figuls)
 * license: MIT
 * 2018
 */
'use strict';
// constants
/**
 * creates list object with content
 */
const LIST = 1
/**
 * creates tree object with content
 */
const TREE = 2
/**
 * Native fs module
 * @preserve
 */
const FS = require('fs')
/**
 * Native path module
 * @preserve
 */
const PATH = require('path')
// variables
let pathSimbol = '/';
/**
<<<<<<< HEAD
 * Returns a Promise with Stats info of the item (file/folder/...)
 * @param {string} file 
 * @returns {Promise} promise stat object info
 * @preserve
=======
 * returns a Promise with Stats info of the item (file/folder/...)
 * @param {string} file
>>>>>>> 8abd4c63
 */
async function stat(file) {
    return new Promise(function (resolve, reject) {
        FS.stat(file, function (err, stats) {
            if (err) {
                reject(err);
            } else {
                resolve(stats);
            }
        })
    });
}
/**
 * Returns if an item should be added based on include/exclude options.
 * @param {string} path item path
 * @param {object} settings options
 * @returns {boolean} returns if item must be added
 */
function checkItem(path, settings) {
    for (let i = 0; i < settings.exclude.length; i++) {
        if (path.indexOf(settings.exclude[i]) > -1)
            return false
    }
    return true
}
/**
 * Returns a Promise with an objects info array
 * @param {string} path the path to be searched for
 * @param {object} settings options
 * @param {number} deep folder depth
 */
async function myReaddir(path, settings, deep) {
    const data = []
    return new Promise(function (resolve, reject) {

        try {
            // Asynchronously computes the canonical pathname by resolving ., .. and symbolic links.
            FS.realpath(path, function (err, rpath) {
                if (err || settings.realPath === false)
                    rpath = path

                // Normalizes windows style paths by replacing double backslahes with single forward slahes (unix style).
                if (settings.normalizePath)
                    rpath = normalizePath(rpath)

                // Reading contents of path
                FS.readdir(rpath, function (err, files) {

                    // If error reject them
                    if (err) {
                        reject(err);
                    } else {

                        // Iterate through elements (files and folders)
                        for (let i = 0, tam = files.length; i < tam; i++) {
                            const obj = {
                                'name': files[i],
                                'path': rpath,
                                'fullname': rpath + (rpath.endsWith(pathSimbol) ? '' : pathSimbol) + files[i]
                            }
                            if (checkItem(obj.fullname, settings)) {
                                addOptionalKeys(obj, files[i]);
                                data.push(obj);
                            }
                        }

                        // Finish, returning content
                        resolve(data);
                    }
                })
            })
        } catch (err) {
            // If error reject them
            reject(err)
        }
    });
    /**
     * Adds optional keys to item
     * @param {object} obj item object
     * @param {string} file filename
     */
    function addOptionalKeys(obj, file) {
        if (settings.extensions)
            obj.extension = (PATH.extname(file)).toLowerCase();
        if (settings.deep)
            obj.deep = deep;
    }
}
/**
 * Normalizes windows style paths by replacing double backslahes with single forward slahes (unix style).
 * @param  {string} path windows/unix path
 * @return {string} normalized path (unix style)
 */
function normalizePath(path) {
    return path.replace(/\\/g, '/');
}
/**
 * Returns an array of items in path
 * @param {string} path path
 * @param {object} settings options
 * @param {function} progress callback progress
 */
async function listDir(path, settings, progress, deep) {
    let list
    deep = (deep == undefined ? 0 : deep)
    try {
        list = await myReaddir(path, settings, deep);
    } catch (err) {
        return { 'error': err, 'path': path }
    }

    if (settings.stats || settings.recursive || settings.ignoreFolders || settings.mode == TREE) {
        list = await statDir(list, settings, progress, deep);
    }

    onlyInclude();

    return list;

    function onlyInclude() {
        for (let j = 0; j < settings.include.length; j++) {
            for (let i = list.length - 1; i > -1; i--) {
                let item = list[i];

                // do not check directory entries in TREE mode where we already know
                // there's at least one(1) content entry which matches the `include`
                // criteria:
                if (settings.mode === TREE && item.isDirectory && item.content) continue;

                if (item.fullname.indexOf(settings.include[j]) === -1)
                    list.splice(i, 1);
            }
        }
    }
}
/**
 * Returns an object with all items with selected options
 * @param {object} list items list
 * @param {object} settings options
 * @param {function} progress callback progress
 * @param {number} deep folder depth
 */
async function statDir(list, settings, progress, deep) {
    let isOk = true;
    for (let i = list.length - 1; i > -1; i--) {
        try {
            list = await statDirItem(list, i, settings, progress, deep);
            if (progress != undefined)
                isOk = !progress(list[i], list.length - i, list.length);
        }
        catch (err) {
            list[i].error = err;
        }
        if ((list[i].isDirectory && settings.ignoreFolders && list[i].content == undefined && list[i].error == undefined) || !isOk) {
            list.splice(i, 1);
        }
    }
    return list;
}
/**
 * Returns an object with updated item information
 * @param {object} list items list
 * @param {number} i index of item
 * @param {object} settings options
 * @param {function} progress callback progress
 * @param {number} deep folder depth
 */
async function statDirItem(list, i, settings, progress, deep) {
    const stats = await stat(list[i].fullname);
    list[i].isDirectory = stats.isDirectory();
    if (settings.stats)
        list[i].stats = stats
    if (list[i].isDirectory && settings.recursive) {
        if (settings.mode == LIST)
            list = list.concat(await listDir(list[i].fullname, settings, progress, deep + 1));
        else {
            list[i].content = await listDir(list[i].fullname, settings, progress, deep + 1);
            if (list[i].content.length == 0)
                list[i].content = null;
        }
    }
    return list;
}

/**
 * Returns a javascript object with directory items information (non blocking async with Promises)
 * @param {string} path the path to start reading contents
 * @param {object} options options (mode, recursive, stats, ignoreFolders)
 * @param {function} progress callback with item data and progress info for each item
 * @preserve
 */
async function list(path, options, progress) {

    // options skipped?
    if (typeof options == 'function')
        progress = options

    // Setting default settings
    const settings = {
        mode: LIST,
        recursive: true,
        stats: false,
        ignoreFolders: true,
        extensions: false,
        deep: false,
        realPath: true,
        normalizePath: true,
        include: [],
        exclude: []
    }

    // Applying options (if set)
    setOptions();

    // Setting pathSimbol if normalizePath is disabled
    if (settings.normalizePath === false) {
        pathSimbol = PATH.sep
    } else {
        pathSimbol = '/'
    }

    // Reading contents
    return await listDir(path, settings, progress);

    function setOptions() {
        if (options != undefined) {
            if (options.recursive != undefined)
                settings.recursive = options.recursive;
            if (options.mode != undefined)
                settings.mode = options.mode;
            if (options.stats != undefined)
                settings.stats = options.stats;
            if (options.ignoreFolders != undefined)
                settings.ignoreFolders = options.ignoreFolders;
            if (options.deep != undefined)
                settings.deep = options.deep;
            if (options.extensions != undefined)
                settings.extensions = options.extensions;
            if (options.realPath != undefined)
                settings.realPath = options.realPath;
            if (options.normalizePath != undefined)
                settings.normalizePath = options.normalizePath;
            if (options.include != undefined)
                settings.include = options.include;
            if (options.exclude != undefined)
                settings.exclude = options.exclude;
        }
    }
}
module.exports = {
    LIST: LIST,
    TREE: TREE,
    list: list,
    stat: stat,
    fs: FS,
    path: PATH
}<|MERGE_RESOLUTION|>--- conflicted
+++ resolved
@@ -27,15 +27,10 @@
 // variables
 let pathSimbol = '/';
 /**
-<<<<<<< HEAD
  * Returns a Promise with Stats info of the item (file/folder/...)
  * @param {string} file 
  * @returns {Promise} promise stat object info
  * @preserve
-=======
- * returns a Promise with Stats info of the item (file/folder/...)
- * @param {string} file
->>>>>>> 8abd4c63
  */
 async function stat(file) {
     return new Promise(function (resolve, reject) {
